/-
Copyright (c) 2022 Devon Tuma. All rights reserved.
Released under Apache 2.0 license as described in the file LICENSE.
Authors: Devon Tuma
-/
import data.vector.mem
import computational_monads.distribution_semantics.mprod
import computational_monads.distribution_semantics.subsingleton
import computational_monads.constructions.uniform_select
import computational_monads.distribution_semantics.seq -- TODO: just a standard default import

/-!
# Repeated Independent Runs of an Oracle Computation

This file defines a construction `repeat oa n` to represent running `oa` independently `n` times,
returning the result as a `vector` of length `n`, by using induction on the input `n`.

`support_repeat_eq_all₂` shows that the possible outputs of `oa.repeat n` are exactly the
vectors such that each element in the vector are possible outputs of `oa`.
`prob_output_repeat` shows that the probability of getting a given output from `oa.repeat n`
is the product over the vector of the probabilities of getting the individual outputs from `oa`.
-/

<<<<<<< HEAD
namespace oracle_comp

open_locale big_operators ennreal
open oracle_spec vector

variables {α β γ : Type} {spec spec' : oracle_spec}

/-- Repeat the computation `oa` independently `n` times to get a length `n` vector of results. -/
def repeat (oa : oracle_comp spec α) : Π (n : ℕ), oracle_comp spec (vector α n)
| 0 := return nil
| (n + 1) := cons <$> oa <*> repeat n

def repeat' (oa : oracle_comp spec α) : Π (n : ℕ), oracle_comp spec (list α)
| 0 := return []
| (n + 1) := (::) <$> oa <*> repeat' n 

variables (oa oa' : oracle_comp spec α) (n : ℕ) {m : ℕ} (x x' : α) (xs : vector α m)
  (xs₀ : vector α 0) (xsₛ : vector α m.succ) (e : set (vector α m))

@[simp] lemma repeat_zero : oa.repeat 0 = return nil := rfl

@[simp] lemma repeat_succ : oa.repeat n.succ = cons <$> oa <*> oa.repeat n := rfl

lemma repeat_add : Π (n m : ℕ), oa.repeat' (n + m) =
  (++) <$> oa.repeat' n <*> oa.repeat' m
| n 0 := begin
  simp [repeat', function.comp, list.append_nil],
end
| 0 (m + 1) := begin
  simp [repeat', map_seq, function.comp],
end
| (n + 1) (m + 1) := begin
  rw [add_comm m 1],
  -- rw [repeat_add 1 m],
  have : n + 1 + (1 + m) = (n + 1 + m).succ := by ring_nf,
  rw [this, repeat', add_assoc, add_comm 1 m, repeat_add n (m + 1), repeat'],
  simp [repeat', function.comp, map_eq_bind_pure_comp, seq_eq_bind_map, bind_assoc],
  -- rw [add_comm 1 m],
  -- simp [repeat', ← add_assoc, repeat_add n m],
  -- simp [function.comp, map_eq_bind_pure_comp, seq_eq_bind_map, bind_assoc],
  -- simp_rw [← list.cons_append],
end



@[simp] lemma vector.append_nil {n} (v : vector α n) : v.append vector.nil = v :=
=======

@[simp] lemma vector.append_nil {α : Type*} {n} (v : vector α n) : v.append vector.nil = v :=
>>>>>>> dc2a8b1c
begin
  cases v,
  simp [vector.nil, vector.append],
end

@[simp] lemma vector.nil_append {α : Type*} {n} (v : vector α n) :
  (vector.nil : vector α 0).append v = ((zero_add n).symm.rec_on v : vector α (0 + n)) :=
begin
  cases v,
  simp [vector.nil, vector.append, subtype.ext_iff_val],
  induction (zero_add n).symm,
  refl,
end

<<<<<<< HEAD
=======
namespace oracle_comp

open_locale big_operators ennreal
open oracle_spec list

variables {α β γ : Type} {spec spec' : oracle_spec}

/-- Repeat the computation `oa` independently `n` times to get a length `n` vector of results. -/
-- def repeat (oa : oracle_comp spec α) : Π (n : ℕ), oracle_comp spec (vector α n)
-- | 0 := return nil
-- | (n + 1) := cons <$> oa <*> repeat n

def repeat (oa : oracle_comp spec α) : ℕ → oracle_comp spec (list α)
| 0 := return []
| (n + 1) := (::) <$> oa <*> repeat n

variables (oa oa' : oracle_comp spec α) (n m : ℕ) (x x' : α) (xs xs' : list α)

@[simp] lemma repeat_zero : oa.repeat 0 = return [] := rfl

@[simp] lemma repeat_succ : oa.repeat n.succ = (::) <$> oa <*> oa.repeat n := rfl

>>>>>>> dc2a8b1c

-- lemma repeat_add (n m : ℕ) : oa.repeat (n + m) = vector.append <$> oa.repeat n <*> oa.repeat m :=
-- begin
--   sorry
-- end
--   refine nat.case_strong_induction_on m _ (λ m hm, _),
--   -- induction m with m hm,
--   {
--     show oa.repeat n = _,
--     simp_rw [repeat_zero, oracle_comp.seq_return, map_map_eq_map_comp, function.comp,
--       vector.append_nil, id_map']
--   },
--   {
--     by_cases hm0 : m = 0,
--     {
--       sorry,
--     },
--     -- rw [repeat_succ],
--     show oa.repeat (n + m).succ = _,
--     rw [repeat_succ, repeat_succ, hm m le_rfl],
--     -- simp only [seq_assoc],
--     rw [seq_assoc, seq_assoc],
--     congr' 1,
--     rw [seq_eq_bind_map, oracle_comp.bind_map],
--     specialize hm 1 sorry,
--     rw [repeat_succ oa 0, repeat_zero, oracle_comp.seq_return,
--       map_map_eq_map_comp] at hm,
--     simp [function.comp] at hm ⊢,


--     simp [map_seq] at hm ⊢,
--     rw [map_map_eq_map_comp],
--     have := congr_arg (λ oc : oracle_comp spec (vector α n.succ),
--       (function.comp <$> cons <$> oc : oracle_comp spec (vector α m → vector α (n.succ + m)))) hm,
--     simp [map_map_eq_map_comp, map_seq] at this,
--     rw [map_map_eq_map_comp, map_seq] at this,
--     -- refine trans _ (trans (congr_arg ((<$>) _) _) _),
--     simp [seq_map_eq_bind_bind] at hm ⊢,
--     -- rw [seq_map_assoc],
--     -- simp [function.comp, ← seq_map_assoc],
--     -- rw [oracle_comp.seq_map_eq_bind_bind],
--     -- rw [seq_map_eq_bind_bind],
--     -- simp [function.comp],
--     -- -- rw [← hm 1],
--     -- rw [seq_assoc, map_map_eq_map_comp],
--     -- simp [seq_map_eq_bind_bind],
--   }
-- end

section all₂

/-- The support of `oa.repeat n` is the set of vectors where every element is in `oa.support`. -/
@[simp] lemma support_repeat_eq_all₂ : (oa.repeat n).support =
  {xs | xs.length = n ∧ xs.all₂ (∈ oa.support)} :=
begin
  induction n with n hn,
  { refine set.ext (λ x, _),
    simp only [length_eq_zero, repeat_zero, support_return, set.mem_singleton_iff,
      set.mem_set_of_eq, iff_self_and],
    refine λ h, h.symm ▸ true.intro },
  { ext xs,
    simp only [hn, repeat_succ, support_seq_map, set.mem_image2, set.mem_set_of_eq,
      exists_and_distrib_left],
    refine ⟨λ h, _, λ h, _⟩,
    { obtain ⟨x', hx', xs', ⟨hx1, hx2⟩, rfl⟩ := h,
      simp only [hx1, hx2, hx', length, eq_self_iff_true, all₂_cons, and_self] },
    { cases xs with x xs,
      { refine false.elim (nat.succ_ne_zero n h.1.symm) },
      { rw [list.all₂_cons, length_cons, nat.succ_inj'] at h,
        refine ⟨x, h.2.1, xs, ⟨h.1, h.2.2⟩, rfl⟩ } } }
end

lemma support_repeat_eq_forall : (oa.repeat n).support =
  {xs | xs.length = n ∧ ∀ x ∈ xs, x ∈ oa.support} :=
by simp_rw [support_repeat_eq_all₂, list.all₂_iff_forall]

lemma mem_support_repeat_iff_all₂ : xs ∈ (oa.repeat m).support ↔
  xs.length = m ∧ xs.all₂ (∈ oa.support) :=
by rw [support_repeat_eq_all₂, set.mem_set_of_eq]

lemma mem_support_repeat_iff_forall : xs ∈ (oa.repeat m).support ↔
  xs.length = m ∧ ∀ x ∈ xs, x ∈ oa.support :=
by rw [support_repeat_eq_forall, set.mem_set_of_eq]

lemma mem_fin_support_repeat_iff_all₂ [decidable_eq α] :
  xs ∈ (oa.repeat m).fin_support ↔ xs.length = m ∧ xs.all₂ (∈ oa.fin_support) :=
by simp only [mem_fin_support_iff_mem_support, mem_support_repeat_iff_all₂]

lemma mem_fin_support_repeat_iff_forall [decidable_eq α] :
  xs ∈ (oa.repeat m).fin_support ↔ xs.length = m ∧ ∀ x ∈ xs, x ∈ oa.fin_support :=
by simp only [mem_fin_support_iff_mem_support, mem_support_repeat_iff_forall]

/-- If a vector is in the support of `oa.repeat m` then any of its members is in `oa.support`. -/
lemma mem_support_of_mem_of_support_repeat {oa : oracle_comp spec α} {x : α} {xs : list α}
  (hxs : xs ∈ (oa.repeat m).support) (hx : x ∈ xs) : x ∈ oa.support :=
begin
  rw [mem_support_repeat_iff_all₂, list.all₂_iff_forall] at hxs,
  exact hxs.2 x hx
end

lemma replicate_mem_support_repeat {oa : oracle_comp spec α} {x : α} (n : ℕ) (hx : x ∈ oa.support) :
  replicate n x ∈ (oa.repeat n).support :=
begin
  rw [mem_support_repeat_iff_all₂, list.all₂_iff_forall],
  refine ⟨length_replicate n x, _⟩,
  exact (λ y hy, (list.eq_of_mem_replicate hy).symm ▸ hx)
end

end all₂

section repeat_succ

/-- The support of running a computation `n + 1` is the set of vectors where the head is in
the computation's support and the tail is in the support of running it `n` times. -/
-- @[simp] lemma support_repeat_succ : (oa.repeat n.succ).support =
--   {xs | xs.head ∈ oa.support ∧ xs.tail ∈ (oa.repeat n).support} :=
-- begin
--   refine set.ext (λ xs, _),
--   obtain ⟨x, xs, rfl⟩ := exists_eq_cons xs,
--   simpa only [support_repeat_eq_all₂, set.mem_set_of_eq, to_list_cons,
--     head_cons, tail_cons, list.all₂_cons]
-- end

-- lemma support_repeat_succ_eq_Union_image : (oa.repeat n.succ).support =
--   ⋃ x ∈ oa.support, (cons x) '' (oa.repeat n).support :=
-- by simp only [set.ext_iff, repeat_succ, support_seq_map, set.mem_image2, exists_and_distrib_left,
--   set.mem_Union, set.mem_image, exists_prop, iff_self, forall_const]

-- lemma mem_support_repeat_succ_iff : xs ∈ (oa.repeat m.succ).support ↔
--   xs.head ∈ oa.support ∧ xs.tail ∈ (oa.repeat m).support :=
-- by rw [support_repeat_succ, set.mem_set_of_eq]

-- lemma cons_mem_support_repeat_succ_iff : (x ::ᵥ xs) ∈ (oa.repeat m.succ).support ↔
--   x ∈ oa.support ∧ xs ∈ (oa.repeat m).support :=
-- by rw [mem_support_repeat_succ_iff oa, head_cons, tail_cons]

-- @[simp] lemma prob_output_repeat_succ :
--   ⁅= xsₛ | oa.repeat m.succ⁆ = ⁅= xsₛ.head | oa⁆ * ⁅= xsₛ.tail | oa.repeat m⁆ :=
-- trans (congr_arg (prob_output _) (symm (cons_head_tail _)))
--   (prob_output_seq_map_eq_mul_of_injective2 _ _ vector.injective2_cons _ _)

end repeat_succ

section nth

/-- Taking just the `i`th index element after running `repeat oa m` is distributionally
equivalent to just running `oa` a single time (although not actually equal). -/
@[pairwise_dist_equiv] lemma map_nth_repeat_dist_equiv : Π (m i : ℕ),
  (λ xs, nth xs i) <$> oa.repeat m ≃ₚ if i < m then some <$> oa else return none
| 0 i := by simp only [nth, repeat_zero, map_pure, not_lt_zero', if_false]
| (m + 1) 0 :=
  begin
    simp [seq_map_eq_bind_bind],
    rw_dist_equiv [bind_const_dist_equiv]
  end
| (m + 1) (i + 1) :=
  begin
    simp [nat.succ_lt_succ_iff, seq_map_eq_bind_bind],
    exact map_nth_repeat_dist_equiv m i,
  end

-- @[simp] lemma prob_output_map_nth_repeat (i : ℕ) (x : α) :
--   ⁅= some x | (λ xs, nth xs i) <$> oa.repeat m⁆ = ⁅= x | oa⁆ :=
-- dist_equiv.prob_output_eq (map_nth_repeat_dist_equiv oa m i) x

-- /-- After repeating a computation the probability of an event holding on any single
-- result is the same as the probability of the event holding after running the computation once. -/
-- @[simp] lemma prob_event_nth_repeat (p : α → Prop) (i : fin m) :
--   ⁅λ xs, p (xs.nth i) | oa.repeat m⁆ = ⁅p | oa⁆ :=
-- trans (prob_event_map _ _ p).symm ((map_nth_repeat_dist_equiv oa i).prob_event_eq p)

end nth

section head

/-- Taking just the first element after running `repeat oa m` is distributionally
equivalent to just running `oa` a single time (although not actually equal). -/
@[pairwise_dist_equiv] lemma map_head_repeat_dist_equiv [inhabited α] (m : ℕ) :
  head <$> oa.repeat m.succ ≃ₚ oa :=
calc head <$> oa.repeat m.succ ≃ₚ (λ xs, (nth xs 0).get_or_else default) <$> oa.repeat m.succ :
  by simp only [nth_zero] ... ≃ₚ oa : by pairwise_dist_equiv

@[simp] lemma prob_output_map_head_repeat (m : ℕ) (x : α) :
  ⁅= x | head <$> oa.repeat m.succ⁆ = ⁅= x | oa⁆ :=
dist_equiv.prob_output_eq (map_head_repeat_dist_equiv oa m) x

@[simp] lemma prob_event_head_repeat (p : α → Prop) :
  ⁅λ xs, p xs.head | oa.repeat m.succ⁆ = ⁅p | oa⁆ :=
by simp_rw [← nth_zero, prob_event_nth_repeat]

end head

section tail

/-- Taking only the tail after running `oa.repeat m` is distributionally equivalent
running `oa` one less time (although not actually equal). -/
@[pairwise_dist_equiv] lemma map_tail_repeat_dist_equiv :
  tail <$> oa.repeat n ≃ₚ oa.repeat n.pred :=
begin
  induction n with n hn,
  { simp only [dist_equiv_of_subsingleton] },
  { simpa [repeat_succ, map_seq, seq_eq_bind_map, oracle_comp.bind_map, function.comp] }
end

end tail

@[simp] lemma prob_output_repeat' : ⁅= xs | oa.repeat m⁆ = ∏ i : fin , ⁅= xs.nth i | oa⁆ :=
begin
  induction m with m hm,
  {
    rw [repeat_zero],
    simp only [prob_output_of_subsingleton, fintype.univ_of_is_empty, finset.prod_empty],
  },
  {
    simp only [prob_output_repeat_succ],
    rw [fin.prod_univ_succ, nth_zero, hm],
    simp only [nth_tail_succ],
  }
end

/-- The probability of getting `xs` after `oa.repeat n` is the product of the probability
of getting each individual output, since each computation runs independently. -/
@[simp] lemma prob_output_repeat : ⁅= xs | oa.repeat m⁆ =
  if xs.length = m then (xs.map ⁅oa⁆).prod else 0 :=
begin
  induction m with m hm,
  { simp only [vector.eq_nil xs, repeat_zero oa, prob_output_return,
      if_true, list.map_nil, to_list_nil, list.prod_nil, eq_self_iff_true] },
  { obtain ⟨x, xs, rfl⟩ := exists_eq_cons xs,
    rw [prob_output_repeat_succ, head_cons, tail_cons, hm, to_list_cons, list.map_cons,
      list.prod_cons, eval_dist_apply_eq_prob_output] }
end

lemma repeat_add_dist_equiv (n m : ℕ) : oa.repeat (n + m) ≃ₚ
  append <$> oa.repeat n <*> oa.repeat m :=
begin
  refine dist_equiv.ext (λ xs, _),
  induction m with m hm,
  { simp [function.comp],
       },
  {
<<<<<<< HEAD
    obtain ⟨xsn, xsm, rfl⟩ := vector.exists_eq_split xs,
    rw [prob_output_seq_map_eq_mul_of_injective2],
    simp only [prob_output_repeat, ← list.prod_append],
    simp only [to_list_append, list.map_append],
    intros xs xs' ys ys' h,
    cases xs with xs,
    cases xs' with xs',
    cases ys with ys hy,
    cases ys' with ys' hy',
    simp [vector.append] at h,
    simp,
    refine list.append_inj' h (hy.trans hy'.symm),
    }
=======
    have : xs = xs.take n ++ xs.drop n := sorry,
    rw [this],
    rw [repeat_succ, nat.add_succ, repeat_succ],
  }
  -- rw [prob_output_seq_map_eq_mul_of_injective2],
  -- refine nat.case_strong_induction_on m _ (λ m hm, _),
  -- {
  --   show oa.repeat n ≃ₚ _,
  --   simp [function.comp],
  -- },
  -- {
  --   show oa.repeat (n + m).succ ≃ₚ _,
  --   rw [repeat_succ],
  --   rw_dist_equiv [hm m le_rfl],
  --   -- rw [bind_assoc],
  --   simp [oracle_comp.bind_map],
  --   rw [oracle_comp.bind_map],
  --   simp [function.comp],
  --   rw_dist_equiv [bind_bind_dist_equiv_comm],
  --   simp [oracle_comp.map_eq_bind_return_comp, seq_eq_bind_map, bind_assoc],
  -- }
>>>>>>> dc2a8b1c
end

-- @[simp] lemma prob_event_repeat (p : vector α m → Prop) :
--   ⁅p | oa.repeat m⁆ = ∑' (xs : vector α m), e.indicator (λ xs, (xs.to_list.map ⁅oa⁆).prod) xs :=
-- (prob_event_eq_tsum_indicator _ e).trans (tsum_congr (λ x,
--   by simp [set.indicator, prob_output_repeat]))

lemma repeat_dist_equiv_repeat_of_dist_equiv (h : oa ≃ₚ oa') : oa.repeat n ≃ₚ oa'.repeat n :=
begin
  induction n with n hn,
  { exact return_dist_equiv_return _ _ _ },
  { simp only [repeat_succ, seq_eq_bind_map, oracle_comp.map_eq_bind_return_comp],
    pairwise_dist_equiv [h, hn] }
end

@[simp] lemma repeat_succ_dist_equiv_repeat_iff :
  oa.repeat n.succ ≃ₚ oa'.repeat n.succ ↔ oa ≃ₚ oa' :=
begin
  refine ⟨λ h, _, repeat_dist_equiv_repeat_of_dist_equiv oa oa' n.succ⟩,
  calc oa ≃ₚ head <$> oa.repeat n.succ : (map_head_repeat_dist_equiv oa n).symm
    ... ≃ₚ head <$> oa'.repeat n.succ : map_dist_equiv_of_dist_equiv' rfl h
    ... ≃ₚ oa' : map_head_repeat_dist_equiv oa' n
end

@[pairwise_dist_equiv] lemma repeat_uniform_select_fintype_dist_equiv [fintype α] [inhabited α]
  [decidable_eq α] : ($ᵗ α).repeat n.succ ≃ₚ $ᵗ (vector α n.succ) :=
begin
  refine dist_equiv.ext (λ xs, _),
  have : list.map ⁅$ᵗ α⁆ xs.to_list = list.replicate n.succ (fintype.card α)⁻¹ :=
    trans (list.map_eq_replicate_iff.2 (λ x xs, prob_output_uniform_select_fintype α x)) (by simp),
  rw [prob_output_repeat, prob_output_uniform_select_fintype, card_vector,
    this, list.prod_replicate, ← ennreal.inv_pow, nat.cast_pow],
end

-- /-- For any output `xs` of `oa.repeat m` the probability that all elements of `xs` satisfy `p`
-- is the probability of a single output of `oa` satisfying `p` raised to the `m`. -/
-- @[simp] lemma prob_event_all₂_repeat (p : α → Prop) :
--   ⁅λ xs, xs.to_list.all₂ p | oa.repeat m⁆ = ⁅p | oa⁆ ^ m :=
-- begin
--   induction m with m hm,
--   {
--     simp,
--   },
--   {
--     rw [repeat_succ],    
--   }
-- end

end oracle_comp<|MERGE_RESOLUTION|>--- conflicted
+++ resolved
@@ -21,96 +21,59 @@
 is the product over the vector of the probabilities of getting the individual outputs from `oa`.
 -/
 
-<<<<<<< HEAD
+@[simp] lemma vector.append_nil {α : Type*} {n} (v : vector α n) : v.append vector.nil = v :=
+begin
+  cases v,
+  simp [vector.nil, vector.append],
+end
+
+@[simp] lemma vector.nil_append {α : Type*} {n} (v : vector α n) :
+  (vector.nil : vector α 0).append v = ((zero_add n).symm.rec_on v : vector α (0 + n)) :=
+begin
+  cases v,
+  simp [vector.nil, vector.append, subtype.ext_iff_val],
+  induction (zero_add n).symm,
+  refl,
+end
+
 namespace oracle_comp
 
 open_locale big_operators ennreal
-open oracle_spec vector
+open oracle_spec list
 
 variables {α β γ : Type} {spec spec' : oracle_spec}
 
 /-- Repeat the computation `oa` independently `n` times to get a length `n` vector of results. -/
-def repeat (oa : oracle_comp spec α) : Π (n : ℕ), oracle_comp spec (vector α n)
-| 0 := return nil
-| (n + 1) := cons <$> oa <*> repeat n
-
-def repeat' (oa : oracle_comp spec α) : Π (n : ℕ), oracle_comp spec (list α)
+-- def repeat (oa : oracle_comp spec α) : Π (n : ℕ), oracle_comp spec (vector α n)
+-- | 0 := return nil
+-- | (n + 1) := cons <$> oa <*> repeat n
+
+def repeat (oa : oracle_comp spec α) : ℕ → oracle_comp spec (list α)
 | 0 := return []
-| (n + 1) := (::) <$> oa <*> repeat' n 
-
-variables (oa oa' : oracle_comp spec α) (n : ℕ) {m : ℕ} (x x' : α) (xs : vector α m)
-  (xs₀ : vector α 0) (xsₛ : vector α m.succ) (e : set (vector α m))
-
-@[simp] lemma repeat_zero : oa.repeat 0 = return nil := rfl
-
-@[simp] lemma repeat_succ : oa.repeat n.succ = cons <$> oa <*> oa.repeat n := rfl
-
-lemma repeat_add : Π (n m : ℕ), oa.repeat' (n + m) =
-  (++) <$> oa.repeat' n <*> oa.repeat' m
+| (n + 1) := (::) <$> oa <*> repeat n
+
+variables (oa oa' : oracle_comp spec α) (n m : ℕ) (x x' : α) (xs xs' : list α)
+
+@[simp] lemma repeat_zero : oa.repeat 0 = return [] := rfl
+
+@[simp] lemma repeat_succ : oa.repeat n.succ = (::) <$> oa <*> oa.repeat n := rfl
+
+lemma repeat_add : Π (n m : ℕ), oa.repeat (n + m) =
+  (++) <$> oa.repeat n <*> oa.repeat m
 | n 0 := begin
-  simp [repeat', function.comp, list.append_nil],
+  simp [function.comp, list.append_nil],
 end
 | 0 (m + 1) := begin
-  simp [repeat', map_seq, function.comp],
+  simp [map_seq, function.comp],
 end
 | (n + 1) (m + 1) := begin
   rw [add_comm m 1],
   -- rw [repeat_add 1 m],
   have : n + 1 + (1 + m) = (n + 1 + m).succ := by ring_nf,
-  rw [this, repeat', add_assoc, add_comm 1 m, repeat_add n (m + 1), repeat'],
-  simp [repeat', function.comp, map_eq_bind_pure_comp, seq_eq_bind_map, bind_assoc],
-  -- rw [add_comm 1 m],
-  -- simp [repeat', ← add_assoc, repeat_add n m],
-  -- simp [function.comp, map_eq_bind_pure_comp, seq_eq_bind_map, bind_assoc],
-  -- simp_rw [← list.cons_append],
-end
-
-
-
-@[simp] lemma vector.append_nil {n} (v : vector α n) : v.append vector.nil = v :=
-=======
-
-@[simp] lemma vector.append_nil {α : Type*} {n} (v : vector α n) : v.append vector.nil = v :=
->>>>>>> dc2a8b1c
-begin
-  cases v,
-  simp [vector.nil, vector.append],
-end
-
-@[simp] lemma vector.nil_append {α : Type*} {n} (v : vector α n) :
-  (vector.nil : vector α 0).append v = ((zero_add n).symm.rec_on v : vector α (0 + n)) :=
-begin
-  cases v,
-  simp [vector.nil, vector.append, subtype.ext_iff_val],
-  induction (zero_add n).symm,
-  refl,
-end
-
-<<<<<<< HEAD
-=======
-namespace oracle_comp
-
-open_locale big_operators ennreal
-open oracle_spec list
-
-variables {α β γ : Type} {spec spec' : oracle_spec}
-
-/-- Repeat the computation `oa` independently `n` times to get a length `n` vector of results. -/
--- def repeat (oa : oracle_comp spec α) : Π (n : ℕ), oracle_comp spec (vector α n)
--- | 0 := return nil
--- | (n + 1) := cons <$> oa <*> repeat n
-
-def repeat (oa : oracle_comp spec α) : ℕ → oracle_comp spec (list α)
-| 0 := return []
-| (n + 1) := (::) <$> oa <*> repeat n
-
-variables (oa oa' : oracle_comp spec α) (n m : ℕ) (x x' : α) (xs xs' : list α)
-
-@[simp] lemma repeat_zero : oa.repeat 0 = return [] := rfl
-
-@[simp] lemma repeat_succ : oa.repeat n.succ = (::) <$> oa <*> oa.repeat n := rfl
-
->>>>>>> dc2a8b1c
+  rw [this, repeat_succ, add_assoc, add_comm 1 m, repeat_add n (m + 1), repeat_succ],
+  simp [function.comp, map_eq_bind_pure_comp, seq_eq_bind_map, is_lawful_monad.bind_assoc],
+
+end
 
 -- lemma repeat_add (n m : ℕ) : oa.repeat (n + m) = vector.append <$> oa.repeat n <*> oa.repeat m :=
 -- begin
@@ -223,8 +186,8 @@
 
 section repeat_succ
 
-/-- The support of running a computation `n + 1` is the set of vectors where the head is in
-the computation's support and the tail is in the support of running it `n` times. -/
+-- /-- The support of running a computation `n + 1` is the set of vectors where the head is in
+-- the computation's support and the tail is in the support of running it `n` times. -/
 -- @[simp] lemma support_repeat_succ : (oa.repeat n.succ).support =
 --   {xs | xs.head ∈ oa.support ∧ xs.tail ∈ (oa.repeat n).support} :=
 -- begin
@@ -286,20 +249,20 @@
 
 section head
 
-/-- Taking just the first element after running `repeat oa m` is distributionally
-equivalent to just running `oa` a single time (although not actually equal). -/
-@[pairwise_dist_equiv] lemma map_head_repeat_dist_equiv [inhabited α] (m : ℕ) :
-  head <$> oa.repeat m.succ ≃ₚ oa :=
-calc head <$> oa.repeat m.succ ≃ₚ (λ xs, (nth xs 0).get_or_else default) <$> oa.repeat m.succ :
-  by simp only [nth_zero] ... ≃ₚ oa : by pairwise_dist_equiv
-
-@[simp] lemma prob_output_map_head_repeat (m : ℕ) (x : α) :
-  ⁅= x | head <$> oa.repeat m.succ⁆ = ⁅= x | oa⁆ :=
-dist_equiv.prob_output_eq (map_head_repeat_dist_equiv oa m) x
-
-@[simp] lemma prob_event_head_repeat (p : α → Prop) :
-  ⁅λ xs, p xs.head | oa.repeat m.succ⁆ = ⁅p | oa⁆ :=
-by simp_rw [← nth_zero, prob_event_nth_repeat]
+-- /-- Taking just the first element after running `repeat oa m` is distributionally
+-- equivalent to just running `oa` a single time (although not actually equal). -/
+-- @[pairwise_dist_equiv] lemma map_head_repeat_dist_equiv [inhabited α] (m : ℕ) :
+--   head <$> oa.repeat m.succ ≃ₚ oa :=
+-- calc head <$> oa.repeat m.succ ≃ₚ (λ xs, (nth xs 0).get_or_else default) <$> oa.repeat m.succ :
+--   by simp only [nth_zero] ... ≃ₚ oa : by pairwise_dist_equiv
+
+-- @[simp] lemma prob_output_map_head_repeat (m : ℕ) (x : α) :
+--   ⁅= x | head <$> oa.repeat m.succ⁆ = ⁅= x | oa⁆ :=
+-- dist_equiv.prob_output_eq (map_head_repeat_dist_equiv oa m) x
+
+-- @[simp] lemma prob_event_head_repeat (p : α → Prop) :
+--   ⁅λ xs, p xs.head | oa.repeat m.succ⁆ = ⁅p | oa⁆ :=
+-- by simp_rw [← nth_zero, prob_event_nth_repeat]
 
 end head
 
@@ -309,87 +272,40 @@
 running `oa` one less time (although not actually equal). -/
 @[pairwise_dist_equiv] lemma map_tail_repeat_dist_equiv :
   tail <$> oa.repeat n ≃ₚ oa.repeat n.pred :=
-begin
-  induction n with n hn,
-  { simp only [dist_equiv_of_subsingleton] },
-  { simpa [repeat_succ, map_seq, seq_eq_bind_map, oracle_comp.bind_map, function.comp] }
-end
+by cases n; simp [repeat_succ, map_seq, seq_eq_bind_map, oracle_comp.bind_map, function.comp]
 
 end tail
 
-@[simp] lemma prob_output_repeat' : ⁅= xs | oa.repeat m⁆ = ∏ i : fin , ⁅= xs.nth i | oa⁆ :=
-begin
-  induction m with m hm,
-  {
-    rw [repeat_zero],
-    simp only [prob_output_of_subsingleton, fintype.univ_of_is_empty, finset.prod_empty],
-  },
-  {
-    simp only [prob_output_repeat_succ],
-    rw [fin.prod_univ_succ, nth_zero, hm],
-    simp only [nth_tail_succ],
-  }
-end
+-- @[simp] lemma prob_output_repeat' : ⁅= xs | oa.repeat m⁆ = ∏ i : fin , ⁅= xs.nth i | oa⁆ :=
+-- begin
+--   induction m with m hm,
+--   {
+--     rw [repeat_zero],
+--     simp only [prob_output_of_subsingleton, fintype.univ_of_is_empty, finset.prod_empty],
+--   },
+--   {
+--     simp only [prob_output_repeat_succ],
+--     rw [fin.prod_univ_succ, nth_zero, hm],
+--     simp only [nth_tail_succ],
+--   }
+-- end
 
 /-- The probability of getting `xs` after `oa.repeat n` is the product of the probability
 of getting each individual output, since each computation runs independently. -/
-@[simp] lemma prob_output_repeat : ⁅= xs | oa.repeat m⁆ =
-  if xs.length = m then (xs.map ⁅oa⁆).prod else 0 :=
-begin
-  induction m with m hm,
-  { simp only [vector.eq_nil xs, repeat_zero oa, prob_output_return,
-      if_true, list.map_nil, to_list_nil, list.prod_nil, eq_self_iff_true] },
-  { obtain ⟨x, xs, rfl⟩ := exists_eq_cons xs,
-    rw [prob_output_repeat_succ, head_cons, tail_cons, hm, to_list_cons, list.map_cons,
-      list.prod_cons, eval_dist_apply_eq_prob_output] }
-end
-
-lemma repeat_add_dist_equiv (n m : ℕ) : oa.repeat (n + m) ≃ₚ
-  append <$> oa.repeat n <*> oa.repeat m :=
-begin
-  refine dist_equiv.ext (λ xs, _),
-  induction m with m hm,
-  { simp [function.comp],
-       },
-  {
-<<<<<<< HEAD
-    obtain ⟨xsn, xsm, rfl⟩ := vector.exists_eq_split xs,
-    rw [prob_output_seq_map_eq_mul_of_injective2],
-    simp only [prob_output_repeat, ← list.prod_append],
-    simp only [to_list_append, list.map_append],
-    intros xs xs' ys ys' h,
-    cases xs with xs,
-    cases xs' with xs',
-    cases ys with ys hy,
-    cases ys' with ys' hy',
-    simp [vector.append] at h,
-    simp,
-    refine list.append_inj' h (hy.trans hy'.symm),
-    }
-=======
-    have : xs = xs.take n ++ xs.drop n := sorry,
-    rw [this],
-    rw [repeat_succ, nat.add_succ, repeat_succ],
-  }
-  -- rw [prob_output_seq_map_eq_mul_of_injective2],
-  -- refine nat.case_strong_induction_on m _ (λ m hm, _),
-  -- {
-  --   show oa.repeat n ≃ₚ _,
-  --   simp [function.comp],
-  -- },
-  -- {
-  --   show oa.repeat (n + m).succ ≃ₚ _,
-  --   rw [repeat_succ],
-  --   rw_dist_equiv [hm m le_rfl],
-  --   -- rw [bind_assoc],
-  --   simp [oracle_comp.bind_map],
-  --   rw [oracle_comp.bind_map],
-  --   simp [function.comp],
-  --   rw_dist_equiv [bind_bind_dist_equiv_comm],
-  --   simp [oracle_comp.map_eq_bind_return_comp, seq_eq_bind_map, bind_assoc],
-  -- }
->>>>>>> dc2a8b1c
-end
+@[simp] lemma prob_output_repeat : Π (m : ℕ) (xs : list α),
+  ⁅= xs | oa.repeat m⁆ = if xs.length = m then (xs.map ⁅oa⁆).prod else 0
+| 0 [] := by simp only [length, repeat_zero, prob_output_eq_one_of_subset,
+    set.subset_singleton_iff, support_return, set.mem_singleton_iff, imp_self, forall_const,
+    eq_self_iff_true, map_nil, prod_nil, if_true]
+| 0 (x :: xs) := by simp only [length, repeat_zero, add_eq_zero_iff, nat.one_ne_zero, and_false,
+    if_false, prob_output_eq_zero_iff, support_return, set.mem_singleton_iff, not_false_iff]
+| (m + 1) [] := have 0 ≠ m.succ := λ h, (nat.succ_ne_zero m h.symm),
+    by simp only [this, length, repeat_succ, prob_output_seq_map_eq_tsum', if_false,
+      ennreal.tsum_eq_zero, mul_eq_zero, prob_output_eq_zero_iff, support_return,
+      set.mem_singleton_iff, not_false_iff, or_true, implies_true_iff]
+| (m + 1) (x :: xs) := by simp_rw [repeat_succ, map_cons, prod_cons,
+    prob_output_seq_map_eq_mul_of_injective2 _ _ list.cons_injective2, prob_output_repeat m xs,
+    mul_ite, mul_zero, length_cons, eval_dist_apply_eq_prob_output, add_left_inj]
 
 -- @[simp] lemma prob_event_repeat (p : vector α m → Prop) :
 --   ⁅p | oa.repeat m⁆ = ∑' (xs : vector α m), e.indicator (λ xs, (xs.to_list.map ⁅oa⁆).prod) xs :=
@@ -404,24 +320,24 @@
     pairwise_dist_equiv [h, hn] }
 end
 
-@[simp] lemma repeat_succ_dist_equiv_repeat_iff :
-  oa.repeat n.succ ≃ₚ oa'.repeat n.succ ↔ oa ≃ₚ oa' :=
-begin
-  refine ⟨λ h, _, repeat_dist_equiv_repeat_of_dist_equiv oa oa' n.succ⟩,
-  calc oa ≃ₚ head <$> oa.repeat n.succ : (map_head_repeat_dist_equiv oa n).symm
-    ... ≃ₚ head <$> oa'.repeat n.succ : map_dist_equiv_of_dist_equiv' rfl h
-    ... ≃ₚ oa' : map_head_repeat_dist_equiv oa' n
-end
-
-@[pairwise_dist_equiv] lemma repeat_uniform_select_fintype_dist_equiv [fintype α] [inhabited α]
-  [decidable_eq α] : ($ᵗ α).repeat n.succ ≃ₚ $ᵗ (vector α n.succ) :=
-begin
-  refine dist_equiv.ext (λ xs, _),
-  have : list.map ⁅$ᵗ α⁆ xs.to_list = list.replicate n.succ (fintype.card α)⁻¹ :=
-    trans (list.map_eq_replicate_iff.2 (λ x xs, prob_output_uniform_select_fintype α x)) (by simp),
-  rw [prob_output_repeat, prob_output_uniform_select_fintype, card_vector,
-    this, list.prod_replicate, ← ennreal.inv_pow, nat.cast_pow],
-end
+-- @[simp] lemma repeat_succ_dist_equiv_repeat_iff :
+--   oa.repeat n.succ ≃ₚ oa'.repeat n.succ ↔ oa ≃ₚ oa' :=
+-- begin
+--   refine ⟨λ h, _, repeat_dist_equiv_repeat_of_dist_equiv oa oa' n.succ⟩,
+--   calc oa ≃ₚ head <$> oa.repeat n.succ : (map_head_repeat_dist_equiv oa n).symm
+--     ... ≃ₚ head <$> oa'.repeat n.succ : map_dist_equiv_of_dist_equiv' rfl h
+--     ... ≃ₚ oa' : map_head_repeat_dist_equiv oa' n
+-- end
+
+-- @[pairwise_dist_equiv] lemma repeat_uniform_select_fintype_dist_equiv [fintype α] [inhabited α]
+--   [decidable_eq α] : ($ᵗ α).repeat n.succ ≃ₚ $ᵗ (vector α n.succ) :=
+-- begin
+--   refine dist_equiv.ext (λ xs, _),
+--   have : list.map ⁅$ᵗ α⁆ xs.to_list = list.replicate n.succ (fintype.card α)⁻¹ :=
+--     trans (list.map_eq_replicate_iff.2 (λ x xs, prob_output_uniform_select_fintype α x)) (by simp),
+--   rw [prob_output_repeat, prob_output_uniform_select_fintype, card_vector,
+--     this, list.prod_replicate, ← ennreal.inv_pow, nat.cast_pow],
+-- end
 
 -- /-- For any output `xs` of `oa.repeat m` the probability that all elements of `xs` satisfy `p`
 -- is the probability of a single output of `oa` satisfying `p` raised to the `m`. -/
